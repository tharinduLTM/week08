<<<<<<< HEAD
  - name: Wait for Backend LoadBalancer IPs
    id: capture_ips
    env:
      NS: default                       # change if your services are in another namespace
      PRODSVC: product-service-w08e1
      ORDERSVC: order-service-w08e1
    run: |
      echo "Waiting for LoadBalancer IPs in namespace: $NS ..."
      PRODUCT_IP=""
      ORDER_IP=""

    # 120 * 5s = 10 minutes
      for i in $(seq 1 120); do
      echo "Attempt $i/120 ..."
      # Try IP first
      PIP=$(kubectl -n "$NS" get svc "$PRODSVC" -o jsonpath='{.status.loadBalancer.ingress[0].ip}' 2>/dev/null)
      OIP=$(kubectl -n "$NS" get svc "$ORDERSVC" -o jsonpath='{.status.loadBalancer.ingress[0].ip}' 2>/dev/null)
      # Fallback to hostname if IP not present yet
      if [ -z "$PIP" ]; then
        PIP=$(kubectl -n "$NS" get svc "$PRODSVC" -o jsonpath='{.status.loadBalancer.ingress[0].hostname}' 2>/dev/null)
      fi
      if [ -z "$OIP" ]; then
        OIP=$(kubectl -n "$NS" get svc "$ORDERSVC" -o jsonpath='{.status.loadBalancer.ingress[0].hostname}' 2>/dev/null)
      fi

      if [[ -n "$PIP" && -n "$OIP" ]]; then
        echo "Resolved addresses: product=$PIP order=$OIP"
        echo "PRODUCT_IP=$PIP" >> $GITHUB_ENV
        echo "ORDER_IP=$OIP"   >> $GITHUB_ENV
        kubectl -n "$NS" get svc "$PRODSVC" "$ORDERSVC" -o wide
        exit 0
      fi
      sleep 5
    done

    echo "Timed out waiting for LoadBalancer addresses."
    kubectl -n "$NS" get svc "$PRODSVC" "$ORDERSVC" -o wide || true
    kubectl -n "$NS" describe svc "$PRODSVC" || true
    kubectl -n "$NS" describe svc "$ORDERSVC" || true
    exit 1
=======
name: CD — Deploy Backend to AKS (and trigger Frontend)

on:
  workflow_dispatch:
    inputs:
      aks_cluster_name:
        description: 'Name of the AKS Cluster to deploy to'
        required: true
        default: '<aks_cluster_name>'
      aks_resource_group:
        description: 'Resource Group of the AKS Cluster'
        required: true
        default: '<resource_group_name>'
      namespace:
        description: 'K8s namespace'
        required: true
        default: 'w08'
      product_service_name:
        description: 'K8s Service name for product API'
        required: true
        default: 'product-service-w08e1'
      order_service_name:
        description: 'K8s Service name for order API'
        required: true
        default: 'order-service-w08e1'

permissions:
  id-token: write
  contents: read

concurrency:
  group: deploy-backend-${{ github.ref }}
  cancel-in-progress: true

env:
  ACR_NAME: ${{ secrets.AZURE_CONTAINER_REGISTRY }}
  ACR_LOGIN_SERVER: ${{ secrets.ACR_LOGIN_SERVER }}

jobs:
  deploy_backend:
    runs-on: ubuntu-latest
    outputs:
      PRODUCT_API_IP: ${{ steps.capture.outputs.product_ip }}
      ORDER_API_IP:   ${{ steps.capture.outputs.order_ip }}

    steps:
      - name: Checkout repository
        uses: actions/checkout@v4

      - name: Log in to Azure
        uses: azure/login@v1
        with:
          creds: ${{ secrets.AZURE_CREDENTIALS }}
          enable-AzPSSession: true

      - name: Set Kubernetes context (get AKS credentials)
        run: |
          az aks get-credentials \
            --resource-group ${{ inputs.aks_resource_group }} \
            --name ${{ inputs.aks_cluster_name }} \
            --overwrite-existing

      # Best-effort attach; ignore RBAC error if not Owner/User Access Admin
      - name: Attach ACR (best-effort)
        run: |
          echo "Attempting az aks update --attach-acr (RBAC errors will be ignored)"
          az aks update \
            --name ${{ inputs.aks_cluster_name }} \
            --resource-group ${{ inputs.aks_resource_group }} \
            --attach-acr ${{ env.ACR_NAME }} || true

      # Create imagePullSecret if ACR admin creds are provided; otherwise skip
      - name: Create imagePullSecret
        run: |
          if [ -z "${{ secrets.ACR_USERNAME }}" ] || [ -z "${{ secrets.ACR_PASSWORD }}" ]; then
            echo "ACR_USERNAME or ACR_PASSWORD not set; skipping pull secret creation."
          else
            kubectl get ns ${{ inputs.namespace }} >/dev/null 2>&1 || kubectl create ns ${{ inputs.namespace }}
            kubectl -n ${{ inputs.namespace }} delete secret acr-pull --ignore-not-found
            kubectl -n ${{ inputs.namespace }} create secret docker-registry acr-pull \
              --docker-server=${{ env.ACR_LOGIN_SERVER }} \
              --docker-username='${{ secrets.ACR_USERNAME }}' \
              --docker-password='${{ secrets.ACR_PASSWORD }}'
          fi

      - name: Ensure namespace exists
        run: |
          kubectl get ns ${{ inputs.namespace }} >/dev/null 2>&1 || kubectl create ns ${{ inputs.namespace }}

      - name: Deploy Backend Infrastructure (Namespace, ConfigMaps, Secrets, Databases)
        run: |
          echo "Applying configmaps, secrets, and databases..."
          kubectl -n ${{ inputs.namespace }} apply -f k8s/configmaps.yaml
          kubectl -n ${{ inputs.namespace }} apply -f k8s/secrets.yaml
          kubectl -n ${{ inputs.namespace }} apply -f k8s/product-db.yaml
          kubectl -n ${{ inputs.namespace }} apply -f k8s/order-db.yaml

      - name: Deploy Backend Microservices (Product, Order)
        run: |
          echo "Applying product and order services..."
          kubectl -n ${{ inputs.namespace }} apply -f k8s/product-service.yaml
          kubectl -n ${{ inputs.namespace }} apply -f k8s/order-service.yaml
          kubectl -n ${{ inputs.namespace }} get deploy,svc,pods -o wide

      # Rollout checks for actual deployment names present in your files
      - name: Wait for Deployments to roll out
        run: |
          kubectl -n ${{ inputs.namespace }} rollout status deploy/product-service-w08e1 --timeout=180s || true
          kubectl -n ${{ inputs.namespace }} rollout status deploy/order-service-w08e1   --timeout=180s || true

      - name: Wait for Backend LoadBalancer IPs
        id: capture
        env:
          PRODSVC: ${{ inputs.product_service_name }}
          ORDERSVC: ${{ inputs.order_service_name }}
        run: |
          echo "Waiting for LoadBalancer IPs..."
          PRODUCT_IP=""
          ORDER_IP=""
          for i in $(seq 1 60); do
            PRODUCT_IP=$(kubectl -n ${{ inputs.namespace }} get svc "$PRODSVC" -o jsonpath='{.status.loadBalancer.ingress[0].ip}')
            ORDER_IP=$(kubectl -n ${{ inputs.namespace }} get svc "$ORDERSVC" -o jsonpath='{.status.loadBalancer.ingress[0].ip}')
            if [[ -n "$PRODUCT_IP" && -n "$ORDER_IP" ]]; then
              echo "product_ip=$PRODUCT_IP" >> $GITHUB_OUTPUT
              echo "order_ip=$ORDER_IP"     >> $GITHUB_OUTPUT
              break
            fi
            sleep 5
          done
          [[ -z "${PRODUCT_IP}" || -z "${ORDER_IP}" ]] && { echo "Error: LB IPs not assigned in time."; exit 1; }

  deploy_frontend:
    needs: deploy_backend
    uses: ./.github/workflows/frontend-cd.yml
    with:
      product_api_ip: http://${{ needs.deploy_backend.outputs.PRODUCT_API_IP }}:8000
      order_api_ip:   http://${{ needs.deploy_backend.outputs.ORDER_API_IP }}:8001
      aks_cluster_name: ${{ inputs.aks_cluster_name }}
      aks_resource_group: ${{ inputs.aks_resource_group }}
    secrets: inherit
>>>>>>> 5710fd99
<|MERGE_RESOLUTION|>--- conflicted
+++ resolved
@@ -1,46 +1,4 @@
-<<<<<<< HEAD
-  - name: Wait for Backend LoadBalancer IPs
-    id: capture_ips
-    env:
-      NS: default                       # change if your services are in another namespace
-      PRODSVC: product-service-w08e1
-      ORDERSVC: order-service-w08e1
-    run: |
-      echo "Waiting for LoadBalancer IPs in namespace: $NS ..."
-      PRODUCT_IP=""
-      ORDER_IP=""
-
-    # 120 * 5s = 10 minutes
-      for i in $(seq 1 120); do
-      echo "Attempt $i/120 ..."
-      # Try IP first
-      PIP=$(kubectl -n "$NS" get svc "$PRODSVC" -o jsonpath='{.status.loadBalancer.ingress[0].ip}' 2>/dev/null)
-      OIP=$(kubectl -n "$NS" get svc "$ORDERSVC" -o jsonpath='{.status.loadBalancer.ingress[0].ip}' 2>/dev/null)
-      # Fallback to hostname if IP not present yet
-      if [ -z "$PIP" ]; then
-        PIP=$(kubectl -n "$NS" get svc "$PRODSVC" -o jsonpath='{.status.loadBalancer.ingress[0].hostname}' 2>/dev/null)
-      fi
-      if [ -z "$OIP" ]; then
-        OIP=$(kubectl -n "$NS" get svc "$ORDERSVC" -o jsonpath='{.status.loadBalancer.ingress[0].hostname}' 2>/dev/null)
-      fi
-
-      if [[ -n "$PIP" && -n "$OIP" ]]; then
-        echo "Resolved addresses: product=$PIP order=$OIP"
-        echo "PRODUCT_IP=$PIP" >> $GITHUB_ENV
-        echo "ORDER_IP=$OIP"   >> $GITHUB_ENV
-        kubectl -n "$NS" get svc "$PRODSVC" "$ORDERSVC" -o wide
-        exit 0
-      fi
-      sleep 5
-    done
-
-    echo "Timed out waiting for LoadBalancer addresses."
-    kubectl -n "$NS" get svc "$PRODSVC" "$ORDERSVC" -o wide || true
-    kubectl -n "$NS" describe svc "$PRODSVC" || true
-    kubectl -n "$NS" describe svc "$ORDERSVC" || true
-    exit 1
-=======
-name: CD — Deploy Backend to AKS (and trigger Frontend)
+name: CD - Deploy Backend Services to AKS
 
 on:
   workflow_dispatch:
@@ -53,37 +11,19 @@
         description: 'Resource Group of the AKS Cluster'
         required: true
         default: '<resource_group_name>'
-      namespace:
-        description: 'K8s namespace'
+      aks_acr_name:
+        description: 'Name of ACR'
         required: true
-        default: 'w08'
-      product_service_name:
-        description: 'K8s Service name for product API'
-        required: true
-        default: 'product-service-w08e1'
-      order_service_name:
-        description: 'K8s Service name for order API'
-        required: true
-        default: 'order-service-w08e1'
-
-permissions:
-  id-token: write
-  contents: read
-
-concurrency:
-  group: deploy-backend-${{ github.ref }}
-  cancel-in-progress: true
-
-env:
-  ACR_NAME: ${{ secrets.AZURE_CONTAINER_REGISTRY }}
-  ACR_LOGIN_SERVER: ${{ secrets.ACR_LOGIN_SERVER }}
+        default: '<acr_name>'
 
 jobs:
   deploy_backend:
     runs-on: ubuntu-latest
+    environment: Production
+
     outputs:
-      PRODUCT_API_IP: ${{ steps.capture.outputs.product_ip }}
-      ORDER_API_IP:   ${{ steps.capture.outputs.order_ip }}
+      PRODUCT_API_IP: ${{ steps.get_product_ip.outputs.external_ip }}
+      ORDER_API_IP:   ${{ steps.get_order_ip.outputs.external_ip }}
 
     steps:
       - name: Checkout repository
@@ -98,86 +38,48 @@
       - name: Set Kubernetes context (get AKS credentials)
         run: |
           az aks get-credentials \
-            --resource-group ${{ inputs.aks_resource_group }} \
-            --name ${{ inputs.aks_cluster_name }} \
+            --resource-group ${{ github.event.inputs.aks_resource_group }} \
+            --name ${{ github.event.inputs.aks_cluster_name }} \
             --overwrite-existing
 
-      # Best-effort attach; ignore RBAC error if not Owner/User Access Admin
-      - name: Attach ACR (best-effort)
-        run: |
-          echo "Attempting az aks update --attach-acr (RBAC errors will be ignored)"
-          az aks update \
-            --name ${{ inputs.aks_cluster_name }} \
-            --resource-group ${{ inputs.aks_resource_group }} \
-            --attach-acr ${{ env.ACR_NAME }} || true
-
-      # Create imagePullSecret if ACR admin creds are provided; otherwise skip
-      - name: Create imagePullSecret
-        run: |
-          if [ -z "${{ secrets.ACR_USERNAME }}" ] || [ -z "${{ secrets.ACR_PASSWORD }}" ]; then
-            echo "ACR_USERNAME or ACR_PASSWORD not set; skipping pull secret creation."
-          else
-            kubectl get ns ${{ inputs.namespace }} >/dev/null 2>&1 || kubectl create ns ${{ inputs.namespace }}
-            kubectl -n ${{ inputs.namespace }} delete secret acr-pull --ignore-not-found
-            kubectl -n ${{ inputs.namespace }} create secret docker-registry acr-pull \
-              --docker-server=${{ env.ACR_LOGIN_SERVER }} \
-              --docker-username='${{ secrets.ACR_USERNAME }}' \
-              --docker-password='${{ secrets.ACR_PASSWORD }}'
-          fi
-
-      - name: Ensure namespace exists
-        run: |
-          kubectl get ns ${{ inputs.namespace }} >/dev/null 2>&1 || kubectl create ns ${{ inputs.namespace }}
+      # Optional: attach ACR if your role allows it
+      # - name: Attach ACR (best-effort)
+      #   run: |
+      #     az aks update \
+      #       --name ${{ github.event.inputs.aks_cluster_name }} \
+      #       --resource-group ${{ github.event.inputs.aks_resource_group }} \
+      #       --attach-acr ${{ github.event.inputs.aks_acr_name }} || true
 
       - name: Deploy Backend Infrastructure (Namespace, ConfigMaps, Secrets, Databases)
         run: |
-          echo "Applying configmaps, secrets, and databases..."
-          kubectl -n ${{ inputs.namespace }} apply -f k8s/configmaps.yaml
-          kubectl -n ${{ inputs.namespace }} apply -f k8s/secrets.yaml
-          kubectl -n ${{ inputs.namespace }} apply -f k8s/product-db.yaml
-          kubectl -n ${{ inputs.namespace }} apply -f k8s/order-db.yaml
+          echo "Deploying backend infrastructure..."
+          cd k8s/
+          kubectl apply -f configmaps.yaml
+          kubectl apply -f secrets.yaml
+          kubectl apply -f product-db.yaml
+          kubectl apply -f order-db.yaml
 
       - name: Deploy Backend Microservices (Product, Order)
         run: |
-          echo "Applying product and order services..."
-          kubectl -n ${{ inputs.namespace }} apply -f k8s/product-service.yaml
-          kubectl -n ${{ inputs.namespace }} apply -f k8s/order-service.yaml
-          kubectl -n ${{ inputs.namespace }} get deploy,svc,pods -o wide
+          echo "Deploying backend microservices..."
+          cd k8s/
+          kubectl apply -f product-service.yaml
+          kubectl apply -f order-service.yaml
 
-      # Rollout checks for actual deployment names present in your files
-      - name: Wait for Deployments to roll out
+      # --- MOD: robust wait for LB addresses (IP or hostname), 10 min, namespace-aware
+      - name: Wait for Backend LoadBalancer IPs
+        id: capture_ips
+        env:
+          NS: default                       # change if your services are in another namespace
+          PRODSVC: product-service-w08e1
+          ORDERSVC: order-service-w08e1
         run: |
-          kubectl -n ${{ inputs.namespace }} rollout status deploy/product-service-w08e1 --timeout=180s || true
-          kubectl -n ${{ inputs.namespace }} rollout status deploy/order-service-w08e1   --timeout=180s || true
-
-      - name: Wait for Backend LoadBalancer IPs
-        id: capture
-        env:
-          PRODSVC: ${{ inputs.product_service_name }}
-          ORDERSVC: ${{ inputs.order_service_name }}
-        run: |
-          echo "Waiting for LoadBalancer IPs..."
+          echo "Waiting for LoadBalancer IPs in namespace: $NS ..."
           PRODUCT_IP=""
           ORDER_IP=""
-          for i in $(seq 1 60); do
-            PRODUCT_IP=$(kubectl -n ${{ inputs.namespace }} get svc "$PRODSVC" -o jsonpath='{.status.loadBalancer.ingress[0].ip}')
-            ORDER_IP=$(kubectl -n ${{ inputs.namespace }} get svc "$ORDERSVC" -o jsonpath='{.status.loadBalancer.ingress[0].ip}')
-            if [[ -n "$PRODUCT_IP" && -n "$ORDER_IP" ]]; then
-              echo "product_ip=$PRODUCT_IP" >> $GITHUB_OUTPUT
-              echo "order_ip=$ORDER_IP"     >> $GITHUB_OUTPUT
-              break
-            fi
-            sleep 5
-          done
-          [[ -z "${PRODUCT_IP}" || -z "${ORDER_IP}" ]] && { echo "Error: LB IPs not assigned in time."; exit 1; }
 
-  deploy_frontend:
-    needs: deploy_backend
-    uses: ./.github/workflows/frontend-cd.yml
-    with:
-      product_api_ip: http://${{ needs.deploy_backend.outputs.PRODUCT_API_IP }}:8000
-      order_api_ip:   http://${{ needs.deploy_backend.outputs.ORDER_API_IP }}:8001
-      aks_cluster_name: ${{ inputs.aks_cluster_name }}
-      aks_resource_group: ${{ inputs.aks_resource_group }}
-    secrets: inherit
->>>>>>> 5710fd99
+          # 120 * 5s = 10 minutes
+          for i in $(seq 1 120); do
+            echo "Attempt $i/120 ..."
+            # Try IP first
+            PIP=$(kubectl -n "$NS" get svc "$PRODSVC" -o jsonpath='{.status