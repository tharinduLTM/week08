<<<<<<< HEAD
- name: Wait for Backend LoadBalancer IPs
  id: capture_ips
  shell: bash
  env:
      NS: default
      PRODSVC: product-service-w08e1
      ORDERSVC: order-service-w08e1
      run: |
        echo "Waiting for LoadBalancer IPs in namespace: $NS ..."
        PRODUCT_IP=""
        ORDER_IP=""
  
        for i in {1..120}; do     # 10 minutes (120 x 5s)
          echo "Attempt $i/120 ..."
          # try IP first
          PIP=$(kubectl -n "$NS" get svc "$PRODSVC" -o jsonpath='{.status.loadBalancer.ingress[0].ip}' 2>/dev/null)
          OIP=$(kubectl -n "$NS" get svc "$ORDERSVC" -o jsonpath='{.status.loadBalancer.ingress[0].ip}' 2>/dev/null)
        # fallback to hostname
          if [[ -z "$PIP" ]]; then
            PIP=$(kubectl -n "$NS" get svc "$PRODSVC" -o jsonpath='{.status.loadBalancer.ingress[0].hostname}' 2>/dev/null)
          fi
          if [[ -z "$OIP" ]]; then
            OIP=$(kubectl -n "$NS" get svc "$ORDERSVC" -o jsonpath='{.status.loadBalancer.ingress[0].hostname}' 2>/dev/null)
          fi
  
          if [[ -n "$PIP" && -n "$OIP" ]]; then
            echo "Resolved addresses: product=$PIP order=$OIP"
            echo "PRODUCT_IP=$PIP" >> "$GITHUB_ENV"
            echo "ORDER_IP=$OIP"   >> "$GITHUB_ENV"
            kubectl -n "$NS" get svc "$PRODSVC" "$ORDERSVC" -o wide
            exit 0
          fi
          sleep 5
        done
  
        echo "Timed out waiting for LoadBalancer addresses."
        kubectl -n "$NS" get svc "$PRODSVC" "$ORDERSVC" -o wide || true
        kubectl -n "$NS" describe svc "$PRODSVC" || true
        kubectl -n "$NS" describe svc "$ORDERSVC" || true
      exit 1
=======
name: CD - Deploy Backend Services to AKS

on:
  workflow_dispatch:
    inputs:
      aks_cluster_name:
        description: 'Name of the AKS Cluster to deploy to'
        required: true
        default: '<aks_cluster_name>'
      aks_resource_group:
        description: 'Resource Group of the AKS Cluster'
        required: true
        default: '<resource_group_name>'
      aks_acr_name:
        description: 'Name of ACR'
        required: true
        default: '<acr_name>'

jobs:
  deploy_backend:
    runs-on: ubuntu-latest
    environment: Production

    outputs:
      PRODUCT_API_IP: ${{ steps.get_product_ip.outputs.external_ip }}
      ORDER_API_IP:   ${{ steps.get_order_ip.outputs.external_ip }}

    steps:
      - name: Checkout repository
        uses: actions/checkout@v4

      - name: Log in to Azure
        uses: azure/login@v1
        with:
          creds: ${{ secrets.AZURE_CREDENTIALS }}
          enable-AzPSSession: true

      - name: Set Kubernetes context (get AKS credentials)
        run: |
          az aks get-credentials \
            --resource-group ${{ github.event.inputs.aks_resource_group }} \
            --name ${{ github.event.inputs.aks_cluster_name }} \
            --overwrite-existing

      # Optional: attach ACR if your role allows it
      # - name: Attach ACR (best-effort)
      #   run: |
      #     az aks update \
      #       --name ${{ github.event.inputs.aks_cluster_name }} \
      #       --resource-group ${{ github.event.inputs.aks_resource_group }} \
      #       --attach-acr ${{ github.event.inputs.aks_acr_name }} || true

      - name: Deploy Backend Infrastructure (Namespace, ConfigMaps, Secrets, Databases)
        run: |
          echo "Deploying backend infrastructure..."
          cd k8s/
          kubectl apply -f configmaps.yaml
          kubectl apply -f secrets.yaml
          kubectl apply -f product-db.yaml
          kubectl apply -f order-db.yaml

      - name: Deploy Backend Microservices (Product, Order)
        run: |
          echo "Deploying backend microservices..."
          cd k8s/
          kubectl apply -f product-service.yaml
          kubectl apply -f order-service.yaml

      # --- MOD: robust wait for LB addresses (IP or hostname), 10 min, namespace-aware
      - name: Wait for Backend LoadBalancer IPs
        id: capture_ips
        env:
          NS: default                       # change if your services are in another namespace
          PRODSVC: product-service-w08e1
          ORDERSVC: order-service-w08e1
        run: |
          echo "Waiting for LoadBalancer IPs in namespace: $NS ..."
          PRODUCT_IP=""
          ORDER_IP=""

          # 120 * 5s = 10 minutes
          for i in $(seq 1 120); do
            echo "Attempt $i/120 ..."
            # Try IP first
            PIP=$(kubectl -n "$NS" get svc "$PRODSVC" -o jsonpath='{.status
>>>>>>> 92ce0f5d
<|MERGE_RESOLUTION|>--- conflicted
+++ resolved
@@ -1,128 +1,40 @@
-<<<<<<< HEAD
 - name: Wait for Backend LoadBalancer IPs
   id: capture_ips
   shell: bash
   env:
-      NS: default
-      PRODSVC: product-service-w08e1
-      ORDERSVC: order-service-w08e1
-      run: |
-        echo "Waiting for LoadBalancer IPs in namespace: $NS ..."
-        PRODUCT_IP=""
-        ORDER_IP=""
-  
-        for i in {1..120}; do     # 10 minutes (120 x 5s)
-          echo "Attempt $i/120 ..."
-          # try IP first
-          PIP=$(kubectl -n "$NS" get svc "$PRODSVC" -o jsonpath='{.status.loadBalancer.ingress[0].ip}' 2>/dev/null)
-          OIP=$(kubectl -n "$NS" get svc "$ORDERSVC" -o jsonpath='{.status.loadBalancer.ingress[0].ip}' 2>/dev/null)
-        # fallback to hostname
-          if [[ -z "$PIP" ]]; then
-            PIP=$(kubectl -n "$NS" get svc "$PRODSVC" -o jsonpath='{.status.loadBalancer.ingress[0].hostname}' 2>/dev/null)
-          fi
-          if [[ -z "$OIP" ]]; then
-            OIP=$(kubectl -n "$NS" get svc "$ORDERSVC" -o jsonpath='{.status.loadBalancer.ingress[0].hostname}' 2>/dev/null)
-          fi
-  
-          if [[ -n "$PIP" && -n "$OIP" ]]; then
-            echo "Resolved addresses: product=$PIP order=$OIP"
-            echo "PRODUCT_IP=$PIP" >> "$GITHUB_ENV"
-            echo "ORDER_IP=$OIP"   >> "$GITHUB_ENV"
-            kubectl -n "$NS" get svc "$PRODSVC" "$ORDERSVC" -o wide
-            exit 0
-          fi
-          sleep 5
-        done
-  
-        echo "Timed out waiting for LoadBalancer addresses."
-        kubectl -n "$NS" get svc "$PRODSVC" "$ORDERSVC" -o wide || true
-        kubectl -n "$NS" describe svc "$PRODSVC" || true
-        kubectl -n "$NS" describe svc "$ORDERSVC" || true
-      exit 1
-=======
-name: CD - Deploy Backend Services to AKS
+    NS: default
+    PRODSVC: product-service-w08e1
+    ORDERSVC: order-service-w08e1
+  run: |
+    echo "Waiting for LoadBalancer IPs in namespace: $NS ..."
+    PRODUCT_IP=""
+    ORDER_IP=""
 
-on:
-  workflow_dispatch:
-    inputs:
-      aks_cluster_name:
-        description: 'Name of the AKS Cluster to deploy to'
-        required: true
-        default: '<aks_cluster_name>'
-      aks_resource_group:
-        description: 'Resource Group of the AKS Cluster'
-        required: true
-        default: '<resource_group_name>'
-      aks_acr_name:
-        description: 'Name of ACR'
-        required: true
-        default: '<acr_name>'
+    for i in {1..120}; do     # 10 minutes (120 x 5s)
+      echo "Attempt $i/120 ..."
+      # try IP first
+      PIP=$(kubectl -n "$NS" get svc "$PRODSVC" -o jsonpath='{.status.loadBalancer.ingress[0].ip}' 2>/dev/null)
+      OIP=$(kubectl -n "$NS" get svc "$ORDERSVC" -o jsonpath='{.status.loadBalancer.ingress[0].ip}' 2>/dev/null)
+      # fallback to hostname
+      if [[ -z "$PIP" ]]; then
+        PIP=$(kubectl -n "$NS" get svc "$PRODSVC" -o jsonpath='{.status.loadBalancer.ingress[0].hostname}' 2>/dev/null)
+      fi
+      if [[ -z "$OIP" ]]; then
+        OIP=$(kubectl -n "$NS" get svc "$ORDERSVC" -o jsonpath='{.status.loadBalancer.ingress[0].hostname}' 2>/dev/null)
+      fi
 
-jobs:
-  deploy_backend:
-    runs-on: ubuntu-latest
-    environment: Production
+      if [[ -n "$PIP" && -n "$OIP" ]]; then
+        echo "Resolved addresses: product=$PIP order=$OIP"
+        echo "PRODUCT_IP=$PIP" >> "$GITHUB_ENV"
+        echo "ORDER_IP=$OIP"   >> "$GITHUB_ENV"
+        kubectl -n "$NS" get svc "$PRODSVC" "$ORDERSVC" -o wide
+        exit 0
+      fi
+      sleep 5
+    done
 
-    outputs:
-      PRODUCT_API_IP: ${{ steps.get_product_ip.outputs.external_ip }}
-      ORDER_API_IP:   ${{ steps.get_order_ip.outputs.external_ip }}
-
-    steps:
-      - name: Checkout repository
-        uses: actions/checkout@v4
-
-      - name: Log in to Azure
-        uses: azure/login@v1
-        with:
-          creds: ${{ secrets.AZURE_CREDENTIALS }}
-          enable-AzPSSession: true
-
-      - name: Set Kubernetes context (get AKS credentials)
-        run: |
-          az aks get-credentials \
-            --resource-group ${{ github.event.inputs.aks_resource_group }} \
-            --name ${{ github.event.inputs.aks_cluster_name }} \
-            --overwrite-existing
-
-      # Optional: attach ACR if your role allows it
-      # - name: Attach ACR (best-effort)
-      #   run: |
-      #     az aks update \
-      #       --name ${{ github.event.inputs.aks_cluster_name }} \
-      #       --resource-group ${{ github.event.inputs.aks_resource_group }} \
-      #       --attach-acr ${{ github.event.inputs.aks_acr_name }} || true
-
-      - name: Deploy Backend Infrastructure (Namespace, ConfigMaps, Secrets, Databases)
-        run: |
-          echo "Deploying backend infrastructure..."
-          cd k8s/
-          kubectl apply -f configmaps.yaml
-          kubectl apply -f secrets.yaml
-          kubectl apply -f product-db.yaml
-          kubectl apply -f order-db.yaml
-
-      - name: Deploy Backend Microservices (Product, Order)
-        run: |
-          echo "Deploying backend microservices..."
-          cd k8s/
-          kubectl apply -f product-service.yaml
-          kubectl apply -f order-service.yaml
-
-      # --- MOD: robust wait for LB addresses (IP or hostname), 10 min, namespace-aware
-      - name: Wait for Backend LoadBalancer IPs
-        id: capture_ips
-        env:
-          NS: default                       # change if your services are in another namespace
-          PRODSVC: product-service-w08e1
-          ORDERSVC: order-service-w08e1
-        run: |
-          echo "Waiting for LoadBalancer IPs in namespace: $NS ..."
-          PRODUCT_IP=""
-          ORDER_IP=""
-
-          # 120 * 5s = 10 minutes
-          for i in $(seq 1 120); do
-            echo "Attempt $i/120 ..."
-            # Try IP first
-            PIP=$(kubectl -n "$NS" get svc "$PRODSVC" -o jsonpath='{.status
->>>>>>> 92ce0f5d
+    echo "Timed out waiting for LoadBalancer addresses."
+    kubectl -n "$NS" get svc "$PRODSVC" "$ORDERSVC" -o wide || true
+    kubectl -n "$NS" describe svc "$PRODSVC" || true
+    kubectl -n "$NS" describe svc "$ORDERSVC" || true
+    exit 1