--- conflicted
+++ resolved
@@ -1,7 +1,3 @@
-# backend-cd.yml
-# CD - Deploy Backend Services to AKS
-# [MOD] After deployment and IP discovery, call the frontend CD workflow.
-
 name: CD — Deploy Backend to AKS (and trigger Frontend)
 
 on:
@@ -18,7 +14,7 @@
       namespace:
         description: 'K8s namespace'
         required: true
-        default: 'w08' # [MOD] explicit namespace input
+        default: 'w08'
       product_service_name:
         description: 'K8s Service name for product API'
         required: true
@@ -28,7 +24,6 @@
         required: true
         default: 'order-service-w08e1'
 
-# [MOD] Token scope and run concurrency
 permissions:
   id-token: write
   contents: read
@@ -38,15 +33,14 @@
   cancel-in-progress: true
 
 env:
-  ACR_NAME: ${{ secrets.AZURE_CONTAINER_REGISTRY }}   # short name e.g. w08thariacr
-  ACR_LOGIN_SERVER: ${{ secrets.ACR_LOGIN_SERVER }}   # full FQDN e.g. w08thariacr.azurecr.io
+  ACR_NAME: ${{ secrets.AZURE_CONTAINER_REGISTRY }}
+  ACR_LOGIN_SERVER: ${{ secrets.ACR_LOGIN_SERVER }}
 
 jobs:
   deploy_backend:
     runs-on: ubuntu-latest
-
     outputs:
-      PRODUCT_API_IP: ${{ steps.capture.outputs.product_ip }}   # [MOD] expose IPs as job outputs
+      PRODUCT_API_IP: ${{ steps.capture.outputs.product_ip }}
       ORDER_API_IP:   ${{ steps.capture.outputs.order_ip }}
 
     steps:
@@ -61,42 +55,41 @@
 
       - name: Set Kubernetes context (get AKS credentials)
         run: |
-          az aks get-credentials --resource-group ${{ inputs.aks_resource_group }} --name ${{ inputs.aks_cluster_name }} --overwrite-existing
+          az aks get-credentials \
+            --resource-group ${{ inputs.aks_resource_group }} \
+            --name ${{ inputs.aks_cluster_name }} \
+            --overwrite-existing
 
-<<<<<<< HEAD
-        # [MOD] Best-effort ACR attach (skip error if RBAC cannot create role assignment)
+      # Best-effort attach; ignore RBAC error if not Owner/User Access Admin
       - name: Attach ACR (best-effort)
         run: |
-          echo "Attempting az aks update --attach-acr … (RBAC errors will be ignored)"
+          echo "Attempting az aks update --attach-acr (RBAC errors will be ignored)"
           az aks update \
             --name ${{ inputs.aks_cluster_name }} \
             --resource-group ${{ inputs.aks_resource_group }} \
             --attach-acr ${{ env.ACR_NAME }} || true
 
-# [MOD] (Optional fallback) Create imagePullSecret for ACR; requires ACR_USERNAME/ACR_PASSWORD repo secrets
+      # Create imagePullSecret if ACR admin creds are provided; otherwise skip
       - name: Create imagePullSecret
         run: |
-          kubectl get ns ${{ inputs.namespace }} >/dev/null 2>&1 || kubectl create ns ${{ inputs.namespace }}
-          kubectl -n ${{ inputs.namespace }} delete secret acr-pull --ignore-not-found
-          kubectl -n ${{ inputs.namespace }} create secret docker-registry acr-pull \
-            --docker-server=${{ env.ACR_LOGIN_SERVER }} \
-            --docker-username='${{ secrets.ACR_USERNAME }}' \
-            --docker-password='${{ secrets.ACR_PASSWORD }}'
-=======
-      # [MOD] Ensure cluster has pull permissions to ACR (idempotent)
-      - name: Attach ACR (idempotent)
-        run: |
-          az aks update --name ${{ inputs.aks_cluster_name }} --resource-group ${{ inputs.aks_resource_group }} --attach-acr ${{ env.ACR_NAME }}
+          if [ -z "${{ secrets.ACR_USERNAME }}" ] || [ -z "${{ secrets.ACR_PASSWORD }}" ]; then
+            echo "ACR_USERNAME or ACR_PASSWORD not set; skipping pull secret creation."
+          else
+            kubectl get ns ${{ inputs.namespace }} >/dev/null 2>&1 || kubectl create ns ${{ inputs.namespace }}
+            kubectl -n ${{ inputs.namespace }} delete secret acr-pull --ignore-not-found
+            kubectl -n ${{ inputs.namespace }} create secret docker-registry acr-pull \
+              --docker-server=${{ env.ACR_LOGIN_SERVER }} \
+              --docker-username='${{ secrets.ACR_USERNAME }}' \
+              --docker-password='${{ secrets.ACR_PASSWORD }}'
+          fi
 
       - name: Ensure namespace exists
         run: |
           kubectl get ns ${{ inputs.namespace }} >/dev/null 2>&1 || kubectl create ns ${{ inputs.namespace }}
->>>>>>> cc65ab0f
 
-      
       - name: Deploy Backend Infrastructure (Namespace, ConfigMaps, Secrets, Databases)
         run: |
-          echo "Deploying backend infrastructure..."
+          echo "Applying configmaps, secrets, and databases..."
           kubectl -n ${{ inputs.namespace }} apply -f k8s/configmaps.yaml
           kubectl -n ${{ inputs.namespace }} apply -f k8s/secrets.yaml
           kubectl -n ${{ inputs.namespace }} apply -f k8s/product-db.yaml
@@ -104,16 +97,16 @@
 
       - name: Deploy Backend Microservices (Product, Order)
         run: |
-          echo "Deploying backend microservices..."
+          echo "Applying product and order services..."
           kubectl -n ${{ inputs.namespace }} apply -f k8s/product-service.yaml
           kubectl -n ${{ inputs.namespace }} apply -f k8s/order-service.yaml
+          kubectl -n ${{ inputs.namespace }} get deploy,svc,pods -o wide
 
-      # [MOD] Rollout checks and resource listing for evidence
+      # Rollout checks for actual deployment names present in your files
       - name: Wait for Deployments to roll out
         run: |
-          kubectl -n ${{ inputs.namespace }} rollout status deploy/product-service --timeout=180s || true
-          kubectl -n ${{ inputs.namespace }} rollout status deploy/order-service   --timeout=180s || true
-          kubectl -n ${{ inputs.namespace }} get deploy,svc,pods -o wide
+          kubectl -n ${{ inputs.namespace }} rollout status deploy/product-service-w08e1 --timeout=180s || true
+          kubectl -n ${{ inputs.namespace }} rollout status deploy/order-service-w08e1   --timeout=180s || true
 
       - name: Wait for Backend LoadBalancer IPs
         id: capture
@@ -121,10 +114,12 @@
           PRODSVC: ${{ inputs.product_service_name }}
           ORDERSVC: ${{ inputs.order_service_name }}
         run: |
-          echo "Waiting for Product and Order LoadBalancer IPs..."
+          echo "Waiting for LoadBalancer IPs..."
+          PRODUCT_IP=""
+          ORDER_IP=""
           for i in $(seq 1 60); do
-            PRODUCT_IP=$(kubectl -n ${{ inputs.namespace }} get service "$PRODSVC" -o jsonpath='{.status.loadBalancer.ingress[0].ip}')
-            ORDER_IP=$(kubectl -n ${{ inputs.namespace }} get service "$ORDERSVC" -o jsonpath='{.status.loadBalancer.ingress[0].ip}')
+            PRODUCT_IP=$(kubectl -n ${{ inputs.namespace }} get svc "$PRODSVC" -o jsonpath='{.status.loadBalancer.ingress[0].ip}')
+            ORDER_IP=$(kubectl -n ${{ inputs.namespace }} get svc "$ORDERSVC" -o jsonpath='{.status.loadBalancer.ingress[0].ip}')
             if [[ -n "$PRODUCT_IP" && -n "$ORDER_IP" ]]; then
               echo "product_ip=$PRODUCT_IP" >> $GITHUB_OUTPUT
               echo "order_ip=$ORDER_IP"     >> $GITHUB_OUTPUT
@@ -134,7 +129,6 @@
           done
           [[ -z "${PRODUCT_IP}" || -z "${ORDER_IP}" ]] && { echo "Error: LB IPs not assigned in time."; exit 1; }
 
-  # [MOD] Chain to reusable frontend deployment workflow
   deploy_frontend:
     needs: deploy_backend
     uses: ./.github/workflows/frontend-cd.yml
