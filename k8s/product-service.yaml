--- conflicted
+++ resolved
@@ -14,83 +14,69 @@
       labels:
         app: product-service
     spec:
-<<<<<<< HEAD
       imagePullSecrets:
         - name: acr-pull
       containers:
-      - name: product-service-container
-=======
-      # [MOD] allow the pod to pull from ACR using the secret created by the workflow
-      imagePullSecrets:
-        - name: acr-pull
+        - name: product-service-container
+          image: w08tmtlt.azurecr.io/product_service:latest
+          imagePullPolicy: Always
+          ports:
+            - containerPort: 8000
+          env:
+            - name: POSTGRES_HOST
+              value: product-db-service-w08e1
+            - name: POSTGRES_PORT
+              value: "5432"
+            - name: POSTGRES_DB
+              valueFrom:
+                configMapKeyRef:
+                  name: ecomm-config-w08e1
+                  key: PRODUCTS_DB_NAME
+            - name: POSTGRES_USER
+              valueFrom:
+                secretKeyRef:
+                  name: ecomm-secrets-w08e1
+                  key: POSTGRES_USER
+            - name: POSTGRES_PASSWORD
+              valueFrom:
+                secretKeyRef:
+                  name: ecomm-secrets-w08e1
+                  key: POSTGRES_PASSWORD
+            - name: AZURE_STORAGE_ACCOUNT_NAME
+              valueFrom:
+                secretKeyRef:
+                  name: ecomm-secrets-w08e1
+                  key: AZURE_STORAGE_ACCOUNT_NAME
+            - name: AZURE_STORAGE_ACCOUNT_KEY
+              valueFrom:
+                secretKeyRef:
+                  name: ecomm-secrets-w08e1
+                  key: AZURE_STORAGE_ACCOUNT_KEY
+            - name: AZURE_STORAGE_CONTAINER_NAME
+              valueFrom:
+                configMapKeyRef:
+                  name: ecomm-config-w08e1
+                  key: AZURE_STORAGE_CONTAINER_NAME
+            - name: AZURE_SAS_TOKEN_EXPIRY_HOURS
+              valueFrom:
+                configMapKeyRef:
+                  name: ecomm-config-w08e1
+                  key: AZURE_SAS_TOKEN_EXPIRY_HOURS
 
-      containers:
-      - name: product-service-container
-        # [MOD] point to your ACR (w08tmtlt)
->>>>>>> 1692134a
-        image: w08tmtlt.azurecr.io/product_service:latest
-        imagePullPolicy: Always
-        ports:
-        - containerPort: 8000
-        env:
-        - name: POSTGRES_HOST
-          value: product-db-service-w08e1
-        - name: POSTGRES_PORT               # [MOD] explicitly set DB port
-          value: "5432"
-        - name: POSTGRES_DB
-          valueFrom:
-            configMapKeyRef:
-              name: ecomm-config-w08e1
-              key: PRODUCTS_DB_NAME
-        - name: POSTGRES_USER
-          valueFrom:
-            secretKeyRef:
-              name: ecomm-secrets-w08e1
-              key: POSTGRES_USER
-        - name: POSTGRES_PASSWORD
-          valueFrom:
-            secretKeyRef:
-              name: ecomm-secrets-w08e1
-              key: POSTGRES_PASSWORD
-
-        # Optional Azure Blob config (kept from your file)
-        - name: AZURE_STORAGE_ACCOUNT_NAME
-          valueFrom:
-            secretKeyRef:
-              name: ecomm-secrets-w08e1
-              key: AZURE_STORAGE_ACCOUNT_NAME
-        - name: AZURE_STORAGE_ACCOUNT_KEY
-          valueFrom:
-            secretKeyRef:
-              name: ecomm-secrets-w08e1
-              key: AZURE_STORAGE_ACCOUNT_KEY
-        - name: AZURE_STORAGE_CONTAINER_NAME
-          valueFrom:
-            configMapKeyRef:
-              name: ecomm-config-w08e1
-              key: AZURE_STORAGE_CONTAINER_NAME
-        - name: AZURE_SAS_TOKEN_EXPIRY_HOURS
-          valueFrom:
-            configMapKeyRef:
-              name: ecomm-config-w08e1
-              key: AZURE_SAS_TOKEN_EXPIRY_HOURS
-
-<<<<<<< HEAD
-        # [MOD] health probes so K8s waits until the API is ready
-        readinessProbe:
-          httpGet:
-            path: /health
-            port: 8000
-          initialDelaySeconds: 15
-          periodSeconds: 5
-          failureThreshold: 12
-        livenessProbe:
-          httpGet:
-            path: /health
-            port: 8000
-          initialDelaySeconds: 45
-          periodSeconds: 10
-=======
+          # Health probes so the Deployment becomes Ready only when the API is up
+          readinessProbe:
+            httpGet:
+              path: /health
+              port: 8000
+            initialDelaySeconds: 15
+            periodSeconds: 5
+            failureThreshold: 12
+          livenessProbe:
+            httpGet:
+              path: /health
+              port: 8000
+            initialDelaySeconds: 45
+            periodSeconds: 10
 ---
 apiVersion: v1
 kind: Service
@@ -105,5 +91,4 @@
     - protocol: TCP
       port: 8000
       targetPort: 8000
-  type: LoadBalancer
->>>>>>> 1692134a
+  type: LoadBalancer