apiVersion: apps/v1
kind: Deployment
metadata:
  name: order-service-w08e1
  labels:
    app: order-service
spec:
  replicas: 1
  selector:
    matchLabels:
      app: order-service
  template:
    metadata:
      labels:
        app: order-service
    spec:
<<<<<<< HEAD
      imagePullSecrets:
        - name: acr-pull
      containers:
      - name: order-service-container
=======
      # [MOD] allow the pod to pull from ACR using the secret created by the workflow
      imagePullSecrets:
        - name: acr-pull

      containers:
      - name: order-service-container
        # [MOD] point to your ACR (w08tmtlt)
>>>>>>> b97752a6
        image: w08tmtlt.azurecr.io/order_service:latest
        imagePullPolicy: Always
        ports:
        - containerPort: 8001
        env:
        # Database connection details
        - name: POSTGRES_HOST
          value: order-db-service-w08e1
        - name: POSTGRES_PORT               # [MOD]
          value: "5432"
        - name: POSTGRES_DB
          valueFrom:
            configMapKeyRef:
              name: ecomm-config-w08e1
              key: ORDERS_DB_NAME
        - name: POSTGRES_USER
          valueFrom:
            secretKeyRef:
              name: ecomm-secrets-w08e1
              key: POSTGRES_USER
        - name: POSTGRES_PASSWORD
          valueFrom:
            secretKeyRef:
              name: ecomm-secrets-w08e1
              key: POSTGRES_PASSWORD

        # Internal URL to Product API (ClusterIP service)
        - name: PRODUCT_SERVICE_URL
          value: http://product-service-w08e1:8000

<<<<<<< HEAD
        # [MOD] health probes
        readinessProbe:
          httpGet:
            path: /health
            port: 8001
          initialDelaySeconds: 15
          periodSeconds: 5
          failureThreshold: 12
        livenessProbe:
          httpGet:
            path: /health
            port: 8001
          initialDelaySeconds: 45
          periodSeconds: 10
=======
---
apiVersion: v1
kind: Service
metadata:
  name: order-service-w08e1
  labels:
    app: order-service
spec:
  selector:
    app: order-service
  ports:
    - protocol: TCP
      port: 8001
      targetPort: 8001
  type: LoadBalancer
>>>>>>> b97752a6
<|MERGE_RESOLUTION|>--- conflicted
+++ resolved
@@ -14,66 +14,51 @@
       labels:
         app: order-service
     spec:
-<<<<<<< HEAD
       imagePullSecrets:
         - name: acr-pull
       containers:
-      - name: order-service-container
-=======
-      # [MOD] allow the pod to pull from ACR using the secret created by the workflow
-      imagePullSecrets:
-        - name: acr-pull
+        - name: order-service-container
+          image: w08tmtlt.azurecr.io/order_service:latest
+          imagePullPolicy: Always
+          ports:
+            - containerPort: 8001
+          env:
+            - name: POSTGRES_HOST
+              value: order-db-service-w08e1
+            - name: POSTGRES_PORT
+              value: "5432"
+            - name: POSTGRES_DB
+              valueFrom:
+                configMapKeyRef:
+                  name: ecomm-config-w08e1
+                  key: ORDERS_DB_NAME
+            - name: POSTGRES_USER
+              valueFrom:
+                secretKeyRef:
+                  name: ecomm-secrets-w08e1
+                  key: POSTGRES_USER
+            - name: POSTGRES_PASSWORD
+              valueFrom:
+                secretKeyRef:
+                  name: ecomm-secrets-w08e1
+                  key: POSTGRES_PASSWORD
+            - name: PRODUCT_SERVICE_URL
+              value: http://product-service-w08e1:8000
 
-      containers:
-      - name: order-service-container
-        # [MOD] point to your ACR (w08tmtlt)
->>>>>>> b97752a6
-        image: w08tmtlt.azurecr.io/order_service:latest
-        imagePullPolicy: Always
-        ports:
-        - containerPort: 8001
-        env:
-        # Database connection details
-        - name: POSTGRES_HOST
-          value: order-db-service-w08e1
-        - name: POSTGRES_PORT               # [MOD]
-          value: "5432"
-        - name: POSTGRES_DB
-          valueFrom:
-            configMapKeyRef:
-              name: ecomm-config-w08e1
-              key: ORDERS_DB_NAME
-        - name: POSTGRES_USER
-          valueFrom:
-            secretKeyRef:
-              name: ecomm-secrets-w08e1
-              key: POSTGRES_USER
-        - name: POSTGRES_PASSWORD
-          valueFrom:
-            secretKeyRef:
-              name: ecomm-secrets-w08e1
-              key: POSTGRES_PASSWORD
-
-        # Internal URL to Product API (ClusterIP service)
-        - name: PRODUCT_SERVICE_URL
-          value: http://product-service-w08e1:8000
-
-<<<<<<< HEAD
-        # [MOD] health probes
-        readinessProbe:
-          httpGet:
-            path: /health
-            port: 8001
-          initialDelaySeconds: 15
-          periodSeconds: 5
-          failureThreshold: 12
-        livenessProbe:
-          httpGet:
-            path: /health
-            port: 8001
-          initialDelaySeconds: 45
-          periodSeconds: 10
-=======
+          # Health probes so the Deployment becomes Ready only when the API is up
+          readinessProbe:
+            httpGet:
+              path: /health
+              port: 8001
+            initialDelaySeconds: 15
+            periodSeconds: 5
+            failureThreshold: 12
+          livenessProbe:
+            httpGet:
+              path: /health
+              port: 8001
+            initialDelaySeconds: 45
+            periodSeconds: 10
 ---
 apiVersion: v1
 kind: Service
@@ -88,5 +73,4 @@
     - protocol: TCP
       port: 8001
       targetPort: 8001
-  type: LoadBalancer
->>>>>>> b97752a6
+  type: LoadBalancer